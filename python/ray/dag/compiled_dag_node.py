import asyncio
from collections import defaultdict, deque
from typing import Any, Dict, List, Tuple, Union, Optional, Set
import logging
import threading
import uuid
import traceback
from typing import NamedTuple

import ray
from ray.exceptions import RayTaskError, RayChannelError
from ray.util.annotations import PublicAPI
from ray.experimental.compiled_dag_ref import (
    CompiledDAGRef,
    CompiledDAGFuture,
    _process_return_vals,
)
from ray.experimental.channel import (
    ChannelInterface,
    ChannelOutputType,
    ReaderInterface,
    SynchronousReader,
    WriterInterface,
    SynchronousWriter,
    AwaitableBackgroundReader,
    AwaitableBackgroundWriter,
)
from ray.util.annotations import DeveloperAPI

from ray.experimental.channel.shared_memory_channel import (
    SharedMemoryType,
)

from ray.experimental.channel.torch_tensor_nccl_channel import (
    _init_nccl_group,
    _destroy_nccl_group,
)

from ray.util.scheduling_strategies import NodeAffinitySchedulingStrategy

<<<<<<< HEAD
MAX_BUFFER_SIZE = int(100 * 1e6)  # 100MB

# The maximum total memory that can be used to buffer DAG execution results.
MAX_BUFFER_TOTAL_MEMORY = int(10 * 1e9)  # 10GB

MAX_BUFFER_COUNT = MAX_BUFFER_TOTAL_MEMORY // MAX_BUFFER_SIZE


# Holds the input arguments for an accelerated DAG node.
@PublicAPI(stability="alpha")
class RayDAGArgs(NamedTuple):
    args: Tuple[Any, ...]
    kwargs: Dict[str, Any]


=======
>>>>>>> e40d4897
logger = logging.getLogger(__name__)


@DeveloperAPI
def do_allocate_channel(
    self,
    readers: List[Optional["ray.actor.ActorHandle"]],
    typ: ChannelOutputType,
) -> ChannelInterface:
    """Generic actor method to allocate an output channel.

    Args:
        readers: The actor handles of the readers.
        typ: The output type hint for the channel.

    Returns:
        The allocated channel.
    """
    self_actor = None
    try:
        self_actor = ray.get_runtime_context().current_actor
    except RuntimeError:
        # This is the driver so there is no current actor handle.
        pass

    output_channel = typ.create_channel(
        self_actor,
        readers,
    )
    return output_channel


@DeveloperAPI
def do_exec_tasks(
    self,
    tasks: List["ExecutableTask"],
) -> None:
    """Generic actor method to begin executing the tasks belonging to an actor.
    This runs an infinite loop to run each task in turn (following the order specified
    in the list): reading input channel(s), executing the given taks, and writing output
    channel(s). It only exits if the actor dies or an exception is thrown.

    Args:
        tasks: the executable tasks corresponding to the actor methods.
    """
    try:
        self._input_readers = []
        self._output_writers = []
        for task in tasks:
            _prep_task(self, task)

        done = False
        while True:
            if done:
                break
            for idx, task in enumerate(tasks):
                done = _exec_task(self, task, idx)
                if done:
                    break

    except Exception:
        logging.exception("Compiled DAG task exited with exception")
        raise


@DeveloperAPI
def do_cancel_executable_tasks(self, tasks: List["ExecutableTask"]) -> None:
    for idx in range(len(tasks)):
        self._input_readers[idx].close()
        self._output_writers[idx].close()


def _prep_task(self, task: "ExecutableTask") -> None:
    """
    Prepare the task for execution.
    """
    for typ_hint in task.input_type_hints:
        typ_hint.register_custom_serializer()
    task.output_type_hint.register_custom_serializer()

    input_reader: ReaderInterface = SynchronousReader(task.input_channels)
    output_writer: WriterInterface = SynchronousWriter(task.output_channel)
    self._input_readers.append(input_reader)
    self._output_writers.append(output_writer)

    input_reader.start()
    output_writer.start()


def _wrap_exception(exc):
    backtrace = ray._private.utils.format_error_message(
        "".join(traceback.format_exception(type(exc), exc, exc.__traceback__)),
        task_exception=True,
    )
    wrapped = RayTaskError(
        function_name="do_exec_tasks",
        traceback_str=backtrace,
        cause=exc,
    )
    return wrapped


def _exec_task(self, task: "ExecutableTask", idx: int) -> bool:
    """
    Execute the task.
    Args:
        task: The task to execute.
        idx: The index of the task in the list of tasks of the actor.
    Returns:
        True if we are done executing all tasks of this actor, False otherwise.
    """
    # TODO: for cases where output is passed as input to a task on
    # the same actor, introduce a "IntraProcessChannel" to avoid the overhead
    # of serialization/deserialization and synchronization.
    method = getattr(self, task.method_name)
    input_reader = self._input_readers[idx]
    output_writer = self._output_writers[idx]
    res = None
    try:
        res = input_reader.read()
    except RayChannelError:
        # Channel closed. Exit the loop.
        return True

    try:
        _process_return_vals(res, return_single_output=False)
    except Exception as exc:
        # Previous task raised an application-level exception.
        # Propagate it and skip the actual task. We don't need to wrap the
        # exception in a RayTaskError here because it has already been wrapped
        # by the previous task.
        output_writer.write(exc)
        return False

    resolved_inputs = []
    for task_input in task.task_inputs:
        resolved_inputs.append(task_input.resolve(res))

    try:
        output_val = method(*resolved_inputs, **task.resolved_kwargs)
    except Exception as exc:
        output_val = _wrap_exception(exc)

    try:
        output_writer.write(output_val)
    except RayChannelError:
        # Channel closed. Exit the loop.
        return True

    return False


@DeveloperAPI
class CompiledTask:
    """Wraps the normal Ray DAGNode with some metadata."""

    def __init__(self, idx: int, dag_node: "ray.dag.DAGNode"):
        """
        Args:
            idx: A unique index into the original DAG.
            dag_node: The original DAG node created by the user.
        """
        self.idx = idx
        self.dag_node = dag_node

        self.downstream_node_idxs: Dict[int, "ray.actor.ActorHandle"] = {}
        self.output_channel = None
        self.arg_type_hints: List["ChannelOutputType"] = []

    @property
    def args(self) -> Tuple[Any]:
        return self.dag_node.get_args()

    @property
    def kwargs(self) -> Dict[str, Any]:
        return self.dag_node.get_kwargs()

    @property
    def num_readers(self) -> int:
        return len(self.downstream_node_idxs)

    def __str__(self) -> str:
        return f"""
Node: {self.dag_node}
Arguments: {self.args}
Output: {self.output_channel}
"""


@DeveloperAPI
class DAGInputAdapter:
    """Adapter to extract individual positional arguments and kwargs
    from objects read from DAG input channel."""

    def __init__(
        self,
        input_attr_node: Optional["ray.dag.InputAttributeNode"],
        dag_input_channel: "ray.experimental.channel.ChannelInterface",
    ):
        """
        Args:
            input_attr_node: The input attribute node that this adapter is
                created for. None should be used when creating an adapter for
                the DAG input node itself; in this case, the adapter will
                extract the 0th positional argument.
            dag_input_channel: The DAG input channel.
        """
        self._dag_input_channel = dag_input_channel

        def extractor(key: Union[int, str]):
            def extract_arg(raw_args):
                if not isinstance(raw_args, RayDAGArgs):
                    # Fast path for a single input.
                    return raw_args
                else:
                    assert isinstance(raw_args, RayDAGArgs)
                    args = raw_args.args
                    kwargs = raw_args.kwargs

                if isinstance(key, int):
                    return args[key]
                else:
                    return kwargs[key]

            return extract_arg

        if input_attr_node:
            key = input_attr_node.key
        else:
            key = 0
        self._adapt_method = extractor(key)

    def adapt(self, input):
        return self._adapt_method(input)

    def get_dag_input_channel(self):
        return self._dag_input_channel


class _ExecutableTaskInput:
    """Represents an input to an ExecutableTask.

    Args:
        input_variant: either an unresolved input (when type is ChannelInterface
            or DAGInputAdapter), or a resolved input value (when type is Any)
        channel_idx: if input_variant is an unresolved input, this is the index
            into the input channels list.
    """

    def __init__(
        self,
        input_variant: Union[ChannelInterface, DAGInputAdapter, Any],
        channel_idx: Optional[int],
    ):
        self.input_variant = input_variant
        self.channel_idx = channel_idx

    def resolve(self, channel_results: Any):
        """
        Resolve the input value from the channel results.

        Args:
            channel_results: The results from reading the input channels.
        """
        if isinstance(self.input_variant, ChannelInterface):
            value = channel_results[self.channel_idx]
        elif isinstance(self.input_variant, DAGInputAdapter):
            adapter = self.input_variant
            value = adapter.adapt(channel_results[self.channel_idx])
        else:
            value = self.input_variant
        return value


@DeveloperAPI
class ExecutableTask:
    """A task that can be executed in a compiled DAG, and it
    corresponds to an actor method.
    """

    def __init__(
        self,
        task: "CompiledTask",
        resolved_args: List[Any],
        resolved_kwargs: Dict[str, Any],
    ):
        """
        Args:
            task: The CompiledTask that this ExecutableTask corresponds to.
            resolved_args: The arguments to the method. Arguments that are
                not Channels will get passed through to the actor method.
                If the argument is a channel, it will be replaced by the
                value read from the channel before the method executes.
            resolved_kwargs: The keyword arguments to the method. Currently, we
                do not support binding kwargs to other DAG nodes, so the values
                of the dictionary cannot be Channels.
        """
        self.method_name = task.dag_node.get_method_name()
        self.bind_index = task.dag_node._get_bind_index()
        self.output_channel = task.output_channel
        self.input_type_hints: List["ChannelOutputType"] = task.arg_type_hints
        self.output_type_hint: "ChannelOutputType" = task.dag_node.type_hint

        self.input_channels: List[ChannelInterface] = []
        self.task_inputs: List[_ExecutableTaskInput] = []
        self.resolved_kwargs: Dict[str, Any] = resolved_kwargs

        # Reverse map for input_channels: maps an input channel to
        # its index in input_channels.
        input_channel_to_idx: dict[ChannelInterface, int] = {}

        for arg in resolved_args:
            if isinstance(arg, ChannelInterface) or isinstance(arg, DAGInputAdapter):
                if isinstance(arg, ChannelInterface):
                    channel = arg
                else:
                    adapter = arg
                    channel = adapter.get_dag_input_channel()

                if channel in input_channel_to_idx:
                    # The same channel was added before, so reuse the index.
                    channel_idx = input_channel_to_idx[channel]
                else:
                    # Add a new channel to the list of input channels.
                    self.input_channels.append(channel)
                    channel_idx = len(self.input_channels) - 1
                    input_channel_to_idx[channel] = channel_idx

                task_input = _ExecutableTaskInput(arg, channel_idx)
            else:
                task_input = _ExecutableTaskInput(arg, None)
            self.task_inputs.append(task_input)

        # Currently DAGs do not support binding kwargs to other DAG nodes.
        for val in self.resolved_kwargs.values():
            assert not isinstance(val, ChannelInterface)
            assert not isinstance(val, DAGInputAdapter)


@DeveloperAPI
class CompiledDAG:
    """Experimental class for accelerated execution.

    This class should not be called directly. Instead, create
    a ray.dag and call experimental_compile().

    See REP https://github.com/ray-project/enhancements/pull/48 for more
    information.
    """

    @ray.remote(num_cpus=0)
    class DAGDriverProxyActor:
        """
        To support the driver as a reader, the output writer needs to be able to invoke
        remote functions on the driver. This is necessary so that the output writer can
        create a reader ref on the driver node, and later potentially create a larger
        reader ref on the driver node if the channel backing store needs to be resized.
        However, remote functions cannot be invoked on the driver.

        An accelerated DAG creates an actor from this class when the DAG is intialized.
        The actor is on the same node as the driver. This class has an empty
        implementation, though it serves as a way for the output writer to invoke remote
        functions on the driver node.
        """

        pass

    def __init__(
        self,
        buffer_size_bytes: Optional[int],
        enable_asyncio: bool = False,
        asyncio_max_queue_size: Optional[int] = None,
        max_buffered_results: Optional[int] = None,
    ):
        """
        Args:
            buffer_size_bytes: The number of bytes to allocate for object data and
                metadata. Each argument passed to a task in the DAG must be
                less than or equal to this value when serialized.
            enable_asyncio: Whether to enable asyncio. If enabled, caller must
                be running in an event loop and must use `execute_async` to
                invoke the DAG. Otherwise, the caller should use `execute` to
                invoke the DAG.
            asyncio_max_queue_size: Optional parameter to limit how many DAG
                inputs can be queued at a time. The actual number of concurrent
                DAG invocations may be higher than this, if there are already
                inputs being processed by the DAG executors. If used, the
                caller is responsible for preventing deadlock, i.e. if the
                input queue is full, another asyncio task is reading from the
                DAG output. It is only used when enable_asyncio=True.
            max_buffered_results: The maximum number of execution results that
                are allowed to be buffered. Setting a higher value allows more
                DAGs to be executed before `ray.get()` must be called but also
                increases the memory usage. Note that if the number of ongoing
                executions is beyond the DAG capacity, the new execution would
                be blocked in the first place; therefore, this limit is only
                enforced when it is smaller than the DAG capacity.

        Returns:
            Channel: A wrapper around ray.ObjectRef.
        """
        from ray.dag import DAGContext

        ctx = DAGContext.get_current()

        self._dag_id = uuid.uuid4().hex
        self._buffer_size_bytes: Optional[int] = buffer_size_bytes
        if self._buffer_size_bytes is None:
            self._buffer_size_bytes = ctx.buffer_size_bytes
        self._default_type_hint: ChannelOutputType = SharedMemoryType(
            self._buffer_size_bytes
        )
        if not isinstance(self._buffer_size_bytes, int) or self._buffer_size_bytes <= 0:
            raise ValueError(
                "`buffer_size_bytes` must be a positive integer, found "
                f"{self._buffer_size_bytes}"
            )

        self._enable_asyncio: bool = enable_asyncio
        self._fut_queue = asyncio.Queue()
        self._asyncio_max_queue_size: Optional[int] = asyncio_max_queue_size
        # TODO(rui): consider unify it with asyncio_max_queue_size
        self._max_buffered_results: Optional[int] = max_buffered_results
        if self._max_buffered_results is None:
            self._max_buffered_results = ctx.max_buffered_results
        # Used to ensure that the future returned to the
        # caller corresponds to the correct DAG output. I.e.
        # order of futures added to fut_queue should match the
        # order of inputs written to the DAG.
        self._dag_submission_lock = asyncio.Lock()

        # idx -> CompiledTask.
        self.idx_to_task: Dict[int, "CompiledTask"] = {}
        # DAGNode -> idx.
        self.dag_node_to_idx: Dict["ray.dag.DAGNode", int] = {}
        # idx counter.
        self.counter: int = 0

        # Attributes that are set during preprocessing.
        # Preprocessing identifies the input node and output node.
        self.input_task_idx: Optional[int] = None
        self.output_task_idx: Optional[int] = None
        self._has_single_output: bool = False
        # Number of expected positional args and kwargs that may be passed to
        # dag.execute.
        self._input_num_positional_args: Optional[int] = None
        self._input_kwargs: Tuple[str, ...] = None
        self.actor_task_count: Dict["ray._raylet.ActorID", int] = defaultdict(int)

        # Cached attributes that are set during compilation.
        self.dag_input_channel: Optional[ChannelInterface] = None
        self.dag_output_channels: Optional[List[ChannelInterface]] = None
        self._dag_submitter: Optional[WriterInterface] = None
        self._dag_output_fetcher: Optional[ReaderInterface] = None

        # ObjectRef for each worker's task. The task is an infinite loop that
        # repeatedly executes the method specified in the DAG.
        self.worker_task_refs: Dict["ray.actor.ActorHandle", "ray.ObjectRef"] = {}
        # Set of actors present in the DAG.
        self.actor_refs = set()
        self.actor_to_tasks: Dict[
            "ray.actor.ActorHandle", List["CompiledTask"]
        ] = defaultdict(list)
        self.actor_to_executable_tasks: Dict[
            "ray.actor.ActorHandle", List["ExecutableTask"]
        ] = {}

        # Type hints specified by the user for DAG (intermediate) outputs.
        self._type_hints = []

        # Uniquely identifies the NCCL communicator that will be used within
        # this DAG, if any.
        self._nccl_group_id: Optional[str] = None
        # The index of the current execution. It is incremented each time
        # the DAG is executed.
        self._execution_index: int = 0
        # The maximum index of finished executions.
        # All results with higher indexes have not been generated yet.
        self._max_execution_index: int = -1
        self._result_buffer: Dict[int, Any] = {}

        # Creates the driver actor on the same node as the driver.
        #
        # To support the driver as a reader, the output writer needs to be able to
        # invoke remote functions on the driver (e.g., to create the reader ref, to
        # create a reader ref for a larger object when the channel backing store is
        # resized, etc.). The `_driver_actor` serves as a way for the output writer to
        # invoke remote functions on the driver node.
        self._driver_actor = CompiledDAG.DAGDriverProxyActor.options(
            scheduling_strategy=NodeAffinitySchedulingStrategy(
                ray.get_runtime_context().get_node_id(), soft=False
            )
        ).remote()

    @property
    def has_single_output(self):
        return self._has_single_output

    def get_id(self) -> str:
        """
        Get the unique ID of the compiled DAG.
        """
        return self._dag_id

    def __str__(self) -> str:
        return f"CompiledDAG({self._dag_id})"

    def _add_node(self, node: "ray.dag.DAGNode") -> None:
        idx = self.counter
        self.idx_to_task[idx] = CompiledTask(idx, node)
        self.dag_node_to_idx[node] = idx
        self.counter += 1

    def _preprocess(self) -> None:
        """Before compiling, preprocess the DAG to build an index from task to
        upstream and downstream tasks, and to set the input and output node(s)
        of the DAG.

        This function is idempotent.
        """
        from ray.dag import (
            DAGNode,
            ClassMethodNode,
            FunctionNode,
            InputAttributeNode,
            InputNode,
            MultiOutputNode,
        )

        self.input_task_idx, self.output_task_idx = None, None
        self.actor_task_count.clear()
        self._type_hints.clear()

        nccl_actors: Set["ray.actor.ActorHandle"] = set()

        # Find the input node to the DAG.
        for idx, task in self.idx_to_task.items():
            if isinstance(task.dag_node, InputNode):
                assert self.input_task_idx is None, "more than one InputNode found"
                self.input_task_idx = idx
        # TODO: Support no-input DAGs (use an empty object to signal).
        if self.input_task_idx is None:
            raise NotImplementedError(
                "Compiled DAGs currently require exactly one InputNode"
            )

        # Whether the DAG binds directly to the InputNode(), versus binding to
        # a positional arg or kwarg of the input. For example, a.foo.bind(inp)
        # instead of a.foo.bind(inp[0]) or a.foo.bind(inp.key).
        direct_input: Optional[bool] = None
        # Collect the set of InputNode keys bound to DAG node args.
        input_positional_args: Set[int] = set()
        input_kwargs: Set[str] = set()

        # For each task node, set its upstream and downstream task nodes.
        # Also collect the set of tasks that produce torch.tensors.
        for node_idx, task in self.idx_to_task.items():
            dag_node = task.dag_node
            if not (
                isinstance(dag_node, InputNode)
                or isinstance(dag_node, InputAttributeNode)
                or isinstance(dag_node, MultiOutputNode)
                or isinstance(dag_node, ClassMethodNode)
            ):
                if isinstance(dag_node, FunctionNode):
                    # TODO(swang): Support non-actor tasks.
                    raise NotImplementedError(
                        "Compiled DAGs currently only support actor method nodes"
                    )
                else:
                    raise ValueError(
                        f"Found unsupported node of type {type(task.dag_node)}"
                    )

            if isinstance(dag_node, ClassMethodNode):
                actor_handle = dag_node._get_actor_handle()
                if actor_handle is None:
                    raise ValueError(
                        "Compiled DAGs can only bind methods to an actor "
                        "that is already created with Actor.remote()"
                    )

                if dag_node.num_returns != 1:
                    raise ValueError(
                        "Compiled DAGs only supports actor methods with "
                        "num_returns=1"
                    )

                self.actor_task_count[actor_handle._actor_id] += 1

                if dag_node.type_hint.requires_nccl():
                    # Add all writers to the NCCL group.
                    nccl_actors.add(actor_handle)
            elif isinstance(dag_node, InputNode):
                if dag_node.type_hint.requires_nccl():
                    raise ValueError(
                        "DAG inputs cannot be transferred via NCCL because "
                        "the driver cannot participate in the NCCL group"
                    )

            if type(task.dag_node.type_hint) == ChannelOutputType:
                # No type hint specified by the user. Replace
                # with the default type hint for this DAG.
                task.dag_node.with_type_hint(self._default_type_hint)

            for kwarg, val in task.kwargs.items():
                if isinstance(val, DAGNode):
                    raise ValueError(
                        "Compiled DAG currently does not support binding to "
                        "other DAG nodes as kwargs"
                    )

            for arg_idx, arg in enumerate(task.args):
                if not isinstance(arg, DAGNode):
                    continue

                upstream_node_idx = self.dag_node_to_idx[arg]
                upstream_node = self.idx_to_task[upstream_node_idx]
                downstream_actor_handle = None
                if isinstance(task.dag_node, ClassMethodNode):
                    downstream_actor_handle = task.dag_node._get_actor_handle()

                if isinstance(upstream_node.dag_node, InputAttributeNode):
                    # Record all of the keys used to index the InputNode.
                    # During execution, we will check that the user provides
                    # the same args and kwargs.
                    if isinstance(upstream_node.dag_node.key, int):
                        input_positional_args.add(upstream_node.dag_node.key)
                    elif isinstance(upstream_node.dag_node.key, str):
                        input_kwargs.add(upstream_node.dag_node.key)
                    else:
                        raise ValueError(
                            "InputNode() can only be indexed using int "
                            "for positional args or str for kwargs."
                        )

                    if direct_input is not None and direct_input:
                        raise ValueError(
                            "All tasks must either use InputNode() "
                            "directly, or they must index to specific args or "
                            "kwargs."
                        )
                    direct_input = False

                    # If the upstream node is an InputAttributeNode, treat the
                    # DAG's input node as the actual upstream node
                    upstream_node = self.idx_to_task[self.input_task_idx]

                elif isinstance(upstream_node.dag_node, InputNode):
                    if direct_input is not None and not direct_input:
                        raise ValueError(
                            "All tasks must either use InputNode() directly, "
                            "or they must index to specific args or kwargs."
                        )
                    direct_input = True

                upstream_node.downstream_node_idxs[node_idx] = downstream_actor_handle
                task.arg_type_hints.append(upstream_node.dag_node.type_hint)

                if upstream_node.dag_node.type_hint.requires_nccl():
                    # Add all readers to the NCCL group.
                    nccl_actors.add(downstream_actor_handle)

            if dag_node.type_hint is not None:
                self._type_hints.append(dag_node.type_hint)

        # Find the (multi-)output node to the DAG.
        for idx, task in self.idx_to_task.items():
            if idx == self.input_task_idx or isinstance(
                task.dag_node, InputAttributeNode
            ):
                continue
            if len(task.downstream_node_idxs) == 0:
                assert self.output_task_idx is None, "More than one output node found"
                self.output_task_idx = idx

        assert self.output_task_idx is not None
        output_node = self.idx_to_task[self.output_task_idx].dag_node
        # Add an MultiOutputNode to the end of the DAG if it's not already there.
        if not isinstance(output_node, MultiOutputNode):
            self._has_single_output = True
            output_node = MultiOutputNode([output_node])
            self._add_node(output_node)
            self.output_task_idx = self.dag_node_to_idx[output_node]
            # Preprocess one more time so that we have the right output node
            # now.
            self._preprocess()

        # If there were type hints indicating transport via NCCL, initialize
        # the NCCL group on the participating actors.
        nccl_actors = list(nccl_actors)
        if None in nccl_actors:
            raise ValueError("Driver cannot participate in the NCCL group.")
        if nccl_actors and self._nccl_group_id is None:
            self._nccl_group_id = _init_nccl_group(nccl_actors)

        if direct_input:
            self._input_num_positional_args = 1
        elif not input_positional_args:
            self._input_num_positional_args = 0
        else:
            self._input_num_positional_args = max(input_positional_args) + 1
        self._input_kwargs = tuple(input_kwargs)

    def _get_or_compile(
        self,
    ) -> None:
        """Compile an execution path. This allocates channels for adjacent
        tasks to send/receive values. An infinite task is submitted to each
        actor in the DAG that repeatedly receives from input channel(s) and
        sends to output channel(s).

        This function is idempotent and will cache the previously allocated
        channels. After calling this function, _dag_submitter and
        _dag_output_fetcher will be set and can be used to invoke and fetch
        outputs for the DAG.
        """
        from ray.dag import (
            DAGNode,
            InputNode,
            InputAttributeNode,
            MultiOutputNode,
            ClassMethodNode,
        )

        if self.input_task_idx is None:
            self._preprocess()

        if self._dag_submitter is not None:
            assert self._dag_output_fetcher is not None
            return

        frontier = [self.input_task_idx]
        visited = set()
        # Create output buffers. This loop does a breadth-first search through the DAG.
        while frontier:
            cur_idx = frontier.pop(0)
            if cur_idx in visited:
                continue
            visited.add(cur_idx)

            task = self.idx_to_task[cur_idx]
            # Create an output buffer for the actor method.
            assert task.output_channel is None

            type_hint = task.dag_node.type_hint
            if type_hint.requires_nccl():
                type_hint.set_nccl_group_id(self._nccl_group_id)

            if isinstance(task.dag_node, ClassMethodNode):
                # `readers` is the nodes that are ordered after the current one (`task`)
                # in the DAG.
                readers = [self.idx_to_task[idx] for idx in task.downstream_node_idxs]

                if isinstance(readers[0].dag_node, MultiOutputNode):
                    assert len(readers) == 1
                    # This node is a multi-output node, which means that it will only be
                    # read by the driver, not an actor. Thus, we handle this case by
                    # setting `reader_handles` to `[self._driver_actor]`.

                    # TODO(jhumphri): Handle case where there is an actor, other than
                    # just the driver actor, also reading the output from the `task`
                    # node.
                    # For example, the following currently does not work:
                    # def test_blah(ray_start_regular):
                    #     a = Actor.remote(0)
                    #     b = Actor.remote(10)
                    #     with InputNode() as inp:
                    #         x = a.inc.bind(inp)
                    #         y = b.inc.bind(x)
                    #         dag = MultiOutputNode([x, y])

                    #     compiled_dag = dag.experimental_compile()
                    #     output_channel = compiled_dag.execute(1)
                    #     result = output_channel.read()
                    #     print(result)

                    #     compiled_dag.teardown()
                    reader_handles = [self._driver_actor]
                else:
                    reader_handles = [
                        reader.dag_node._get_actor_handle() for reader in readers
                    ]
                fn = task.dag_node._get_remote_method("__ray_call__")
                task.output_channel = ray.get(
                    fn.remote(
                        do_allocate_channel,
                        reader_handles,
                        typ=type_hint,
                    )
                )
                actor_handle = task.dag_node._get_actor_handle()
                self.actor_refs.add(actor_handle)
                self.actor_to_tasks[actor_handle].append(task)
            elif isinstance(task.dag_node, InputNode):
                reader_handles_set = set()
                for idx in task.downstream_node_idxs:
                    reader_task = self.idx_to_task[idx]
                    assert isinstance(reader_task.dag_node, ClassMethodNode)
                    reader_handle = reader_task.dag_node._get_actor_handle()
                    reader_handles_set.add(reader_handle)
                task.output_channel = do_allocate_channel(
                    self,
                    list(reader_handles_set),
                    typ=type_hint,
                )
            else:
                assert isinstance(task.dag_node, InputAttributeNode) or isinstance(
                    task.dag_node, MultiOutputNode
                )

            for idx in task.downstream_node_idxs:
                frontier.append(idx)

        # Validate input channels for tasks that have not been visited
        for node_idx, task in self.idx_to_task.items():
            if (
                node_idx == self.input_task_idx
                or node_idx == self.output_task_idx
                or isinstance(task.dag_node, InputAttributeNode)
            ):
                continue
            if node_idx not in visited:
                has_at_least_one_channel_input = False
                for arg in task.args:
                    if isinstance(arg, DAGNode):
                        has_at_least_one_channel_input = True
                if not has_at_least_one_channel_input:
                    raise ValueError(
                        "Compiled DAGs require each task to take a ray.dag.InputNode "
                        "or at least one other DAGNode as an input"
                    )

        from ray.dag.constants import RAY_ADAG_ENABLE_DETECT_DEADLOCK

        if RAY_ADAG_ENABLE_DETECT_DEADLOCK and not self._detect_deadlock():
            raise ValueError(
                "This DAG cannot be compiled because it will deadlock on NCCL "
                "calls. If you believe this is a false positive, please disable "
                "the graph verification by setting the environment variable "
                "RAY_ADAG_ENABLE_DETECT_DEADLOCK to 0 and file an issue at "
                "https://github.com/ray-project/ray/issues/new/."
            )

        input_task = self.idx_to_task[self.input_task_idx]
        # Register custom serializers for inputs provided to dag.execute().
        input_task.dag_node.type_hint.register_custom_serializer()
        self.dag_input_channel = input_task.output_channel

        # Create executable tasks for each actor
        for actor_handle, tasks in self.actor_to_tasks.items():
            executable_tasks = []
            worker_fn = None
            for task in tasks:
                resolved_args = []
                has_at_least_one_channel_input = False
                for arg in task.args:
                    if isinstance(arg, InputNode):
                        input_adapter = DAGInputAdapter(None, self.dag_input_channel)
                        resolved_args.append(input_adapter)
                        has_at_least_one_channel_input = True
                    elif isinstance(arg, InputAttributeNode):
                        input_adapter = DAGInputAdapter(arg, self.dag_input_channel)
                        resolved_args.append(input_adapter)
                        has_at_least_one_channel_input = True
                    elif isinstance(arg, DAGNode):  # Other DAGNodes
                        arg_idx = self.dag_node_to_idx[arg]
                        arg_channel = self.idx_to_task[arg_idx].output_channel
                        assert arg_channel is not None
                        resolved_args.append(arg_channel)
                        has_at_least_one_channel_input = True
                    else:
                        resolved_args.append(arg)
                # TODO: Support no-input DAGs (use an empty object to signal).
                if not has_at_least_one_channel_input:
                    raise ValueError(
                        "Compiled DAGs require each task to take a "
                        "ray.dag.InputNode or at least one other DAGNode as an "
                        "input"
                    )
                executable_task = ExecutableTask(
                    task,
                    resolved_args,
                    task.kwargs,
                )
                executable_tasks.append(executable_task)
                if worker_fn is None:
                    worker_fn = task.dag_node._get_remote_method("__ray_call__")
            # Sort executable tasks based on their bind index, i.e., submission order
            # so that they will be executed in that order.
            executable_tasks.sort(key=lambda task: task.bind_index)

            self.actor_to_executable_tasks[actor_handle] = executable_tasks
            # Assign the task with the correct input and output buffers.
            self.worker_task_refs[
                task.dag_node._get_actor_handle()
            ] = worker_fn.options(concurrency_group="_ray_system").remote(
                do_exec_tasks,
                executable_tasks,
            )

        self.dag_output_channels = []
        for output in self.idx_to_task[self.output_task_idx].args:
            assert isinstance(output, DAGNode)
            output_idx = self.dag_node_to_idx[output]
            self.dag_output_channels.append(self.idx_to_task[output_idx].output_channel)
            # Register custom serializers for DAG outputs.
            output.type_hint.register_custom_serializer()

        assert self.dag_input_channel
        assert self.dag_output_channels
        assert [
            output_channel is not None for output_channel in self.dag_output_channels
        ]
        # If no MultiOutputNode was specified during the DAG creation, there is only
        # one output. Return a single output channel instead of a list of
        # channels.
        if self._has_single_output:
            assert len(self.dag_output_channels) == 1

        # Driver should ray.put on input, ray.get/release on output
        self._monitor = self._monitor_failures()
        if self._enable_asyncio:
            self._dag_submitter = AwaitableBackgroundWriter(
                self.dag_input_channel, self._asyncio_max_queue_size
            )
            self._dag_output_fetcher = AwaitableBackgroundReader(
                self.dag_output_channels,
                self._fut_queue,
            )
        else:
            self._dag_submitter = SynchronousWriter(self.dag_input_channel)
            self._dag_output_fetcher = SynchronousReader(self.dag_output_channels)

        self._dag_submitter.start()
        self._dag_output_fetcher.start()

    def _detect_deadlock(self) -> bool:
        """
        Create a graph with the following 3 rules, and then use
        topological sort to verify whether the graph is a DAG.
        If not, the DAG will result in a deadlock due to a cycle.

        We need to check whether there is a cycle in a “happens-before”
        graph, where A -> B means that B happens before A.

        #1: Add an edge from task.{bind_index} to task.{bind_index+1}
            on the same actor.

        Reason: Each actor executes tasks in the order that they are
                bound in. Therefore task.{bind_index+1} happens before
                task.{bind_index}.

        #2: Add an edge from the writer to the reader

        Reason: Channels represent data dependencies. In order to read
                data, the writer must have written the data first.

        #3: Add an edge from the reader of an NCCL channel to the node
            that has the next bind index on the same actor as the writer.

        Reason: NCCL channels are blocking, meaning that both the writer
                and reader must reach the send/recv call before either can
                proceed. Therefore, the next task on the writer cannot be
                executed until the reader of the NCCL channel has started.

        With rules #1 and #2 alone, it is not possible to create cycles,
        because when the DAG is created, new tasks can only depend on tasks
        that have already been created.

        With rule #3, it is possible to create a cycle where two actors will
        block waiting for the other to begin reading from an NCCL channel.

        [Example]

        # data flow: driver -> a.no_op -> a.no_op -> driver
        with InputNode() as inp:
            dag = a.no_op.bind(inp)
            dag.with_type_hint(TorchTensorType(transport="nccl"))
            dag = a.no_op.bind(dag)
        dag.experimental_compile()

        In the above example, communication between a.no_op occurs via an NCCL
        channel, while communication between the driver process and a.no_op occurs
        via shared memory channels. The example experiences a deadlock because the
        completion of the write function in the first a.no_op requires the second
        a.no_op to simultaneously call the read function. However, each actor has
        a list of tasks, each assigned a bind index, and these tasks are executed
        sequentially in ascending order of their bind index on the actor. Therefore,
        it’s impossible for both writer and reader on the same actor to write and
        read simultaneously.

        We can create a happens-before graph based on the above rules. Then, the
        graph will look like this:

                              |---|
                              |   v
        driver -> a.no_op -> a.no_op -> driver

        Then, we use topological sort to verify whether the graph has a cycle.

        If you are interested in the detailed explanation, please refer to
        https://github.com/ray-project/ray/pull/45960.
        """
        assert self.idx_to_task
        assert self.actor_to_tasks

        class GraphNode:
            def __init__(self):
                self.in_edges = set()
                self.out_edges = set()

            @property
            def in_degree(self) -> int:
                return len(self.in_edges)

        from ray.dag import ClassMethodNode

        def _get_next_task_idx(task: "CompiledTask") -> Optional[int]:
            if not isinstance(task.dag_node, ClassMethodNode):
                return None
            actor_handle = task.dag_node._get_actor_handle()
            bind_index = task.dag_node._get_bind_index()
            for same_node_task in self.actor_to_tasks[actor_handle]:
                if same_node_task.dag_node._get_bind_index() == bind_index + 1:
                    return same_node_task.idx
            return None

        def _add_edge(
            graph: Dict[int, GraphNode], from_idx: int, to_idx: Optional[int]
        ):
            if to_idx is None:
                return
            graph[from_idx].out_edges.add(to_idx)
            graph[to_idx].in_edges.add(from_idx)

        graph = defaultdict(GraphNode)
        for idx, task in self.idx_to_task.items():
            # Add an edge from task_{bind_index} to task_{bind_index+1}
            # on the same actor.
            next_task_idx = _get_next_task_idx(task)
            _add_edge(graph, idx, next_task_idx)
            for downstream_idx in task.downstream_node_idxs:
                # Add an edge from the writer to the reader.
                _add_edge(graph, idx, downstream_idx)
                if task.dag_node.type_hint.requires_nccl():
                    # Add an edge from the reader of an NCCL channel to the node
                    # that has the next bind index on the same actor as the writer.
                    _add_edge(graph, downstream_idx, next_task_idx)
        num_total_nodes = len(graph)

        # A list of nodes with in-degree 0, including (1) InputNode and
        # (2) the nodes that only read from NCCL channels and are the first
        # node on the actor.
        zero_in_degree_nodes = deque()
        for idx, node in graph.items():
            if node.in_degree == 0:
                zero_in_degree_nodes.append(idx)
        visited_nodes = set()

        # Perform topological sort to find a topological order of the graph.
        # If topological order exists, the graph is a DAG. Otherwise, it has
        # a cycle.
        while zero_in_degree_nodes:
            node = zero_in_degree_nodes.popleft()
            visited_nodes.add(node)
            for out_node in graph[node].out_edges:
                graph[out_node].in_edges.remove(node)
                if graph[out_node].in_degree == 0:
                    zero_in_degree_nodes.append(out_node)

        # Remove visited nodes from the graph.
        for node in visited_nodes:
            del graph[node]

        topological_order_exists = len(visited_nodes) == num_total_nodes
        if not topological_order_exists:
            logger.error(
                "The compiled DAG may hang due to blocking NCCL calls. If you "
                "believe this is a false positive, please file an issue at "
                "https://github.com/ray-project/ray/issues/new/."
            )

        return topological_order_exists

    def _monitor_failures(self):
        outer = self

        class Monitor(threading.Thread):
            def __init__(self):
                super().__init__(daemon=True)
                self.in_teardown = False
                # Lock to make sure that we only perform teardown for this DAG
                # once.
                self.in_teardown_lock = threading.Lock()

            def wait_teardown(self):
                for actor, ref in outer.worker_task_refs.items():
                    timeout = False
                    try:
                        ray.get(ref, timeout=10)
                    except ray.exceptions.GetTimeoutError:
                        logger.warn(
                            f"Compiled DAG actor {actor} is still running 10s "
                            "after teardown(). Teardown may hang."
                        )
                        timeout = True
                    except Exception:
                        # We just want to check that the task has finished so
                        # we don't care if the actor task ended in an
                        # exception.
                        pass

                    if not timeout:
                        continue

                    try:
                        ray.get(ref)
                    except Exception:
                        pass

            def teardown(self, wait: bool):
                do_teardown = False
                with self.in_teardown_lock:
                    if not self.in_teardown:
                        do_teardown = True
                        self.in_teardown = True

                if not do_teardown:
                    # Teardown is already being performed.
                    if wait:
                        self.wait_teardown()
                    return

                logger.info("Tearing down compiled DAG")

                outer._dag_submitter.close()
                outer._dag_output_fetcher.close()

                for actor in outer.actor_refs:
                    logger.info(f"Cancelling compiled worker on actor: {actor}")
                # Cancel all actor loops in parallel.
                cancel_refs = [
                    actor.__ray_call__.remote(do_cancel_executable_tasks, tasks)
                    for actor, tasks in outer.actor_to_executable_tasks.items()
                ]
                for cancel_ref in cancel_refs:
                    try:
                        # TODO(swang): Suppress exceptions from actors trying to
                        # read closed channels when DAG is being torn down.
                        ray.get(cancel_ref, timeout=30)
                    except Exception:
                        logger.exception("Error cancelling worker task")
                        pass

                if outer._nccl_group_id is not None:
                    _destroy_nccl_group(outer._nccl_group_id)

                if wait:
                    logger.info("Waiting for worker tasks to exit")
                    self.wait_teardown()
                    logger.info("Teardown complete")

            def run(self):
                try:
                    ray.get(list(outer.worker_task_refs.values()))
                except Exception as e:
                    logger.debug(f"Handling exception from worker tasks: {e}")
                    self.teardown(wait=True)

        monitor = Monitor()
        monitor.start()
        return monitor

    def _execute_until(
        self,
        execution_index: int,
    ) -> Any:
        """Repeatedly execute this DAG until the given execution index,
        and buffer all results up to that index. If the DAG has already
        been executed up to the given index, just return the result
        corresponding to the given index.

        Args:
            execution_index: The execution index to execute until.

        Returns:
            The execution result corresponding to the given execution index.

        TODO(rui): catch the case that user holds onto the CompiledDAGRefs
        """
        while self._max_execution_index < execution_index:
            if self._max_execution_index + 1 == execution_index:
                # Directly fetch and return without buffering
                self._max_execution_index += 1
                return self._dag_output_fetcher.read()
            # Otherwise, buffer the result
            if len(self._result_buffer) >= self._max_buffered_results:
                raise ValueError(
                    "Too many buffered results: the allowed max count for "
                    f"buffered results is {self._max_buffered_results}; call ray.get() "
                    "on previous CompiledDAGRefs to free them up from buffer."
                )
            self._max_execution_index += 1
            self._result_buffer[
                self._max_execution_index
            ] = self._dag_output_fetcher.read()

        # CompiledDAGRef guarantees that the same execution index will not
        # be requested multiple times
        return self._result_buffer.pop(execution_index)

    def execute(
        self,
        *args,
        **kwargs,
    ) -> CompiledDAGRef:
        """Execute this DAG using the compiled execution path.

        Args:
            args: Args to the InputNode.
            kwargs: Kwargs to the InputNode

        Returns:
            A list of Channels that can be used to read the DAG result.

        NOTE: Not threadsafe due to _execution_index etc.
        """
        if self._enable_asyncio:
            raise ValueError("Use execute_async if enable_asyncio=True")

        self._get_or_compile()

<<<<<<< HEAD
        if len(args) == 1 and len(kwargs) == 0:
            # When serializing a tuple, the Ray serializer invokes pickle5, which adds
            # several microseconds of overhead. One common case for accelerated DAGs is
            # passing a single argument (oftentimes of of type `bytes`, which requires
            # no serialization). To avoid imposing this overhead on this common case, we
            # create a fast path for this case that avoids pickle5.
            inp = args[0]
        else:
            inp = RayDAGArgs(args=args, kwargs=kwargs)
=======
        self._check_inputs(args, kwargs)
        inp = (args, kwargs)
>>>>>>> e40d4897
        self._dag_submitter.write(inp)

        ref = CompiledDAGRef(self, self._execution_index)
        self._execution_index += 1
        return ref

    def _check_inputs(self, args: Tuple[Any, ...], kwargs: Dict[str, Any]) -> None:
        """
        Helper method to check that the DAG args provided by the user during
        execution are valid according to the defined DAG.
        """
        if len(args) != self._input_num_positional_args:
            raise ValueError(
                "dag.execute() or dag.execute_async() must be "
                f"called with {self._input_num_positional_args} positional args, got "
                f"{len(args)}"
            )

        for kwarg in self._input_kwargs:
            if kwarg not in kwargs:
                raise ValueError(
                    "dag.execute() or dag.execute_async() "
                    f"must be called with kwarg `{kwarg}`"
                )

    async def execute_async(
        self,
        *args,
        **kwargs,
    ) -> CompiledDAGFuture:
        """Execute this DAG using the compiled execution path.

        NOTE: Not threadsafe.

        Args:
            args: Args to the InputNode.
            kwargs: Kwargs to the InputNode.

        Returns:
            A list of Channels that can be used to read the DAG result.
        """
        if not self._enable_asyncio:
            raise ValueError("Use execute if enable_asyncio=False")

        self._get_or_compile()
        self._check_inputs(args, kwargs)
        async with self._dag_submission_lock:
            if len(args) == 1 and len(kwargs) == 0:
                # When serializing a tuple, the Ray serializer invokes pickle5, which
                # adds several microseconds of overhead. One common case for accelerated
                # DAGs is passing a single argument (oftentimes of of type `bytes`,
                # which requires no serialization). To avoid imposing this overhead on
                # this common case, we create a fast path for this case that avoids
                # pickle5.
                inp = args[0]
            else:
                inp = RayDAGArgs(args=args, kwargs=kwargs)

            await self._dag_submitter.write(inp)
            # Allocate a future that the caller can use to get the result.
            fut = asyncio.Future()
            await self._fut_queue.put(fut)

        return CompiledDAGFuture(self, self._execution_index, fut)

    def teardown(self):
        """Teardown and cancel all actor tasks for this DAG. After this
        function returns, the actors should be available to execute new tasks
        or compile a new DAG."""
        monitor = getattr(self, "_monitor", None)
        if monitor is not None:
            monitor.teardown(wait=True)

    def __del__(self):
        monitor = getattr(self, "_monitor", None)
        if monitor is not None:
            # Teardown asynchronously.
            # NOTE(swang): Somehow, this can get called after the CoreWorker
            # has already been destructed, so it is not safe to block in
            # ray.get.
            monitor.teardown(wait=False)


@DeveloperAPI
def build_compiled_dag_from_ray_dag(
    dag: "ray.dag.DAGNode",
    buffer_size_bytes: Optional[int],
    enable_asyncio: bool = False,
    asyncio_max_queue_size: Optional[int] = None,
    max_buffered_results: Optional[int] = None,
) -> "CompiledDAG":
    compiled_dag = CompiledDAG(
        buffer_size_bytes,
        enable_asyncio,
        asyncio_max_queue_size,
        max_buffered_results,
    )

    def _build_compiled_dag(node):
        compiled_dag._add_node(node)
        return node

    dag.apply_recursive(_build_compiled_dag)
    compiled_dag._get_or_compile()
    return compiled_dag<|MERGE_RESOLUTION|>--- conflicted
+++ resolved
@@ -38,14 +38,6 @@
 
 from ray.util.scheduling_strategies import NodeAffinitySchedulingStrategy
 
-<<<<<<< HEAD
-MAX_BUFFER_SIZE = int(100 * 1e6)  # 100MB
-
-# The maximum total memory that can be used to buffer DAG execution results.
-MAX_BUFFER_TOTAL_MEMORY = int(10 * 1e9)  # 10GB
-
-MAX_BUFFER_COUNT = MAX_BUFFER_TOTAL_MEMORY // MAX_BUFFER_SIZE
-
 
 # Holds the input arguments for an accelerated DAG node.
 @PublicAPI(stability="alpha")
@@ -54,8 +46,6 @@
     kwargs: Dict[str, Any]
 
 
-=======
->>>>>>> e40d4897
 logger = logging.getLogger(__name__)
 
 
@@ -1289,7 +1279,7 @@
 
         self._get_or_compile()
 
-<<<<<<< HEAD
+        self._check_inputs(args, kwargs)
         if len(args) == 1 and len(kwargs) == 0:
             # When serializing a tuple, the Ray serializer invokes pickle5, which adds
             # several microseconds of overhead. One common case for accelerated DAGs is
@@ -1299,10 +1289,7 @@
             inp = args[0]
         else:
             inp = RayDAGArgs(args=args, kwargs=kwargs)
-=======
-        self._check_inputs(args, kwargs)
-        inp = (args, kwargs)
->>>>>>> e40d4897
+
         self._dag_submitter.write(inp)
 
         ref = CompiledDAGRef(self, self._execution_index)
